#  Censored Neural Estimators

<<<<<<< HEAD
Scripts to perform point estimation with neural Bayes estimators and censored input data. The code reproduces the estimators for the random scale mixture process (with `G=4`) used by Richards et al. (2023+) to model extreme Arabian PM2.5 concentrations. Note that due to storage constraints, we can only provide here the data with `G=4`. Whilst the code runs for the other values of `G` considered by Richards et al. (2023+), these data must be acquired from the authors.
=======
Scripts to perform point estimation with neural Bayes estimators and censored input data. The code reproduces the estimators for the random scale mixture process (with `G=4`) used by Richards et al. (2023+) to model extreme Arabian PM2.5 concentrations. Note that due to storage constraints, we can only provide here the standardised data with `G=4`. Whilst the code will run for the other values of `G` considered by Richards et al. (2023+), the required data must be acquired from the authors. The original PM2.5 concentrations data are provided in `data/PM2.5 concentrations.Rdata`.
>>>>>>> 3698d659

For details on neural Bayes estimators, see Sainsbury-Dale et al. (2023+). The scripts in this repository depend on the [NeuralEstimators](https://github.com/msainsburydale/NeuralEstimators.jl) Julia package. An older version of this package is stored within this repository.


## Installation 
To run the script, you must first install `NeuralEstimators` from source.

1. Install the `Julia` version of `NeuralEstimators`.
	- To install from terminal, run the command `julia -e 'using Pkg; Pkg.add(path="NeuralEstimators.jl")'` when in repository directory.
1. Install the deep-learning library `Flux` and other pre-requisite packages.
	- To install from terminal, run the command `julia -e 'using Pkg; Pkg.add(["Flux","Distances","Folds","LinearAlgebra","Distributions","CSV","Tables","Random","RData"])'`

## References 
<ul> 
          <li> Richards, J., Sainsbury-Dale, M., Zammit-Mangion, A., and Huser, R. (2023+). Likelihood-free neural Bayes estimators for censored inference with peaks-over-threshold models. <u><a href="https://arxiv.org/abs/2306.15642" download>arxiv.org/2306.15642</a></u> </li>
          <li> Sainsbury-Dale, M., Zammit-Mangion, A., and Huser, R. (2023+). Likelihood-Free Parameter Estimation with Neural Bayes Estimators. <u><a href="https://arxiv.org/abs/2208.12942" download>arxiv.org/2208.12942</a></u> </li>
</ul><|MERGE_RESOLUTION|>--- conflicted
+++ resolved
@@ -1,10 +1,6 @@
 #  Censored Neural Estimators
 
-<<<<<<< HEAD
-Scripts to perform point estimation with neural Bayes estimators and censored input data. The code reproduces the estimators for the random scale mixture process (with `G=4`) used by Richards et al. (2023+) to model extreme Arabian PM2.5 concentrations. Note that due to storage constraints, we can only provide here the data with `G=4`. Whilst the code runs for the other values of `G` considered by Richards et al. (2023+), these data must be acquired from the authors.
-=======
 Scripts to perform point estimation with neural Bayes estimators and censored input data. The code reproduces the estimators for the random scale mixture process (with `G=4`) used by Richards et al. (2023+) to model extreme Arabian PM2.5 concentrations. Note that due to storage constraints, we can only provide here the standardised data with `G=4`. Whilst the code will run for the other values of `G` considered by Richards et al. (2023+), the required data must be acquired from the authors. The original PM2.5 concentrations data are provided in `data/PM2.5 concentrations.Rdata`.
->>>>>>> 3698d659
 
 For details on neural Bayes estimators, see Sainsbury-Dale et al. (2023+). The scripts in this repository depend on the [NeuralEstimators](https://github.com/msainsburydale/NeuralEstimators.jl) Julia package. An older version of this package is stored within this repository.
 
